package controllers

import play.api.mvc._
import security.{Authentication, SecurityServiceComponent}
import play.api.data.Form
import play.api.data.Forms._
import views.html
import conf.Constants._
import scala.concurrent.ExecutionContext.Implicits.global
<<<<<<< HEAD
import play.api.data.format.Formatter
import play.api.data.format.Formats.stringFormat
import play.api.mvc.DiscardingCookie
import play.api.mvc.Cookie
import scala.Some
=======
import services.PropertiesServiceComponent
>>>>>>> 0177a83a

/**
 *  Handles sign in and sign out user actions.
 *  After successful sign in a new session is created with http-only "remember me" 
 *  cookies to prevent session fixation attacks. By default this cookie is valid for four weeks. 
 */
trait AuthenticationController {
  this: Controller with SecurityServiceComponent with PropertiesServiceComponent with Authentication  =>

  val loginForm = Form(
    tuple(
      "login" -> text,
      "password" -> text,
      "referer" -> text
    )
  )

  def showLoginPage = Action { implicit request =>
<<<<<<< HEAD
    Ok(html.signin(loginForm.bind(Map("referer" -> getReferer))))
=======
    val instanceName = propertiesService.getInstanceName()
    Ok(html.signin(loginForm, instanceName))
>>>>>>> 0177a83a
  }


  def getReferer(implicit request: Request[AnyContent]) : String =
    request.session.get(REFERER).getOrElse(routes.ArticleController.allArticles().absoluteURL())


  def login = Action.async { implicit request =>
    val (username, password, referer) = loginForm.bindFromRequest.get
    for {
      signInResult <- securityService.signInUser(username, password)
    } yield {
      signInResult.fold(
        fail = nel => BadRequest(views.html.templates.formErrors(nel.list)),
        succ = { case (token, authUser) =>
          Ok(referer)
            // http only to prevent session hijacking with XSS
            .withCookies(Cookie(rememberMeCookie, token, Some(rememberMeExpirationTime), httpOnly = true))
        }
      )
    }
  }

  def logout = Action {
    Redirect(controllers.routes.ArticleController.allArticles())
      .withNewSession
      .discardingCookies(DiscardingCookie(rememberMeCookie))
  }
}<|MERGE_RESOLUTION|>--- conflicted
+++ resolved
@@ -7,15 +7,8 @@
 import views.html
 import conf.Constants._
 import scala.concurrent.ExecutionContext.Implicits.global
-<<<<<<< HEAD
-import play.api.data.format.Formatter
-import play.api.data.format.Formats.stringFormat
-import play.api.mvc.DiscardingCookie
-import play.api.mvc.Cookie
+import services.PropertiesServiceComponent
 import scala.Some
-=======
-import services.PropertiesServiceComponent
->>>>>>> 0177a83a
 
 /**
  *  Handles sign in and sign out user actions.
@@ -34,12 +27,8 @@
   )
 
   def showLoginPage = Action { implicit request =>
-<<<<<<< HEAD
-    Ok(html.signin(loginForm.bind(Map("referer" -> getReferer))))
-=======
     val instanceName = propertiesService.getInstanceName()
-    Ok(html.signin(loginForm, instanceName))
->>>>>>> 0177a83a
+    Ok(html.signin(loginForm.bind(Map("referer" -> getReferer)), instanceName))
   }
 
 
