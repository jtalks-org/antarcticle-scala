--- conflicted
+++ resolved
@@ -3,7 +3,6 @@
 import models.database._
 import scala.slick.jdbc.JdbcBackend
 import scala.slick.lifted
-
 
 trait UsersRepositoryComponent {
   val usersRepository: UsersRepository
@@ -15,27 +14,13 @@
   trait UsersRepository {
     def getByRememberToken(token: String)(implicit session: JdbcBackend#Session): Option[UserRecord]
 
-    //todo: wat? why do we need two of them?
+    def updateRememberToken(id: Int, tokenValue: String)(implicit session: JdbcBackend#Session): Boolean
+
     def getByUsername(username: String)(implicit session: JdbcBackend#Session): Option[UserRecord]
-
-    def findByUserName(username: String)(implicit session: JdbcBackend#Session): List[UserRecord]
-
-    def findUserPaged(username: String, offset: Int, portionSize: Int)(implicit session: JdbcBackend#Session): List[UserRecord]
-
-    def countFindUser(username: String)(implicit session: JdbcBackend#Session): Int
 
     def insert(userToInert: UserRecord)(implicit session: JdbcBackend#Session): Int
 
-<<<<<<< HEAD
-    def updateRememberToken(id: Int, tokenValue: String)(implicit session: JdbcBackend#Session): Boolean
-
-    def updateUserRole(id: Int, isAdmin: Boolean)(implicit session: JdbcBackend#Session): Boolean
-=======
-    def updatePassword(id:Int, password: String, salt: Option[String])(implicit session: JdbcBackend#Session): Unit
-
     def findByUserName(username: String)(implicit session: JdbcBackend#Session): List[UserRecord]
-
->>>>>>> 061967b2
   }
 }
 
@@ -55,7 +40,7 @@
     def byId(id: Column[Int]): Query[Users, C] = {
       q.filter(_.id === id)
     }
-
+    type SColumn = Column[String]
     def byUsername(username: SColumn, f: SColumn => SColumn = col => col ): Query[Users, C] = {
       q.filter(user => f(user.username) === f(username))
     }
@@ -106,11 +91,7 @@
     def insert(userToInsert: UserRecord)(implicit session: JdbcBackend#Session) =
       insertUserCompiled.insert(userToInsert)
 
-<<<<<<< HEAD
-    def findByUserName(username: String)(implicit session: JdbcBackend#Session) =
-=======
     def findByUserName(username: String)(implicit session: JdbcBackend#Session): List[UserRecord] =
->>>>>>> 061967b2
       byUsernameIgnoreCaseCompiled(username).list
 
     def updatePassword(id:Int, password: String, salt: Option[String])(implicit session: JdbcBackend#Session) = {
