package views.helpers

import java.io.{StringReader, StringWriter}
import org.pegdown.PegDownProcessor
<<<<<<< HEAD

object Markdown {
  def toHtml(markdown: String): String = {
    val processor = new PegDownProcessor()
    processor.markdownToHtml(markdown)
=======
import org.pegdown.Extensions._
import org.pegdown.VerbatimSerializer
import org.pegdown.LinkRenderer
import org.pegdown.Printer
import org.parboiled.common.StringUtils
import org.pegdown.ast.VerbatimNode
import org.pegdown.ToHtmlSerializer

/**
 * Adds class with specified in fenced code block language for
 * extended syntax highlighting using google prettify.
 *
 * Example:
 * Should produce: <pre><code class="lang-ruby">..</code></pre>
 * for markdown like:
 * ```ruby
 * ruby code here
 * ```
 */
object GooglePrettifyVerbatimSerializer extends VerbatimSerializer {
  override def serialize(node: VerbatimNode, printer: Printer): Unit = {
    println("SERIALIZE:" + node)
    printer.println().print("<pre><code")
    if (!StringUtils.isEmpty(node.getType)) {
      printAttribute(printer, "class", s"lang-${node.getType}")
    }
    printer.print(">")
    var text = node.getText
    // print HTML breaks for all initial newlines
    while (text.charAt(0) == '\n') {
      printer.print("<br/>")
      text = text.substring(1)
    }
    printer.printEncoded(text)
    printer.print("</code></pre>")

  }

  private def printAttribute(printer: Printer, name: String, value: String): Unit = {
    printer.print(' ').print(name).print('=').print('"').print(value).print('"')
  }
}

object Markdown {
  def toHtml(markdown: String): String = {
    // use all extensions
    val processor = new PegDownProcessor(ALL)
    // custom fenced code blocks serializer
    val serializerMap = new java.util.HashMap[String, VerbatimSerializer]
    serializerMap.put(VerbatimSerializer.DEFAULT, GooglePrettifyVerbatimSerializer)
    processor.markdownToHtml(markdown, new LinkRenderer(), serializerMap)
>>>>>>> 41851c56
  }
}<|MERGE_RESOLUTION|>--- conflicted
+++ resolved
@@ -2,13 +2,6 @@
 
 import java.io.{StringReader, StringWriter}
 import org.pegdown.PegDownProcessor
-<<<<<<< HEAD
-
-object Markdown {
-  def toHtml(markdown: String): String = {
-    val processor = new PegDownProcessor()
-    processor.markdownToHtml(markdown)
-=======
 import org.pegdown.Extensions._
 import org.pegdown.VerbatimSerializer
 import org.pegdown.LinkRenderer
@@ -60,6 +53,5 @@
     val serializerMap = new java.util.HashMap[String, VerbatimSerializer]
     serializerMap.put(VerbatimSerializer.DEFAULT, GooglePrettifyVerbatimSerializer)
     processor.markdownToHtml(markdown, new LinkRenderer(), serializerMap)
->>>>>>> 41851c56
   }
 }