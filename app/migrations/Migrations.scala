package migrations

import scala.slick.driver.JdbcProfile
import scala.slick.jdbc.{StaticQuery => Q, JdbcBackend}

class Migrations(profile: JdbcProfile) extends MigrationsContainer {

  import profile.simple._

  val addRememberMeTokenToUser = new Migration {
    val version = 1

    def run(implicit session: JdbcBackend#Session): Unit = {
      Q.updateNA("alter table users add remember_token varchar(64)").execute
    }
  }

  val changeContentColumnTypes = new Migration {
    val version = 2

    def run(implicit session: JdbcBackend#Session): Unit = {
      Q.updateNA("alter table articles modify content longtext").execute
      Q.updateNA("alter table articles modify description longtext").execute
      Q.updateNA("alter table comments modify content longtext").execute
    }
  }

  /**
   *  Non-null timestamps in MySQL by default are assigned with 'on update CURRENT_TIMESTAMP',
   *  we obviously don't need it for 'created_at' fields
   */
  val removeDefaultOnUpdateConstraintFromTimestampField = new Migration {
    val version = 3

    def run(implicit session: JdbcBackend#Session): Unit = {
      Q.updateNA("alter table articles change created_at created_at timestamp not null default current_timestamp").execute
      Q.updateNA("alter table comments change created_at created_at timestamp not null default current_timestamp").execute
    }
  }

<<<<<<< HEAD
  /**
   * Current description building strategy (cutoff after 300 chars) cannot guarantee proper markup preservation
   * for the description. Until better content shortening strategy is developed we're temporary setting
   * description equal to full content.
   */
  val setDescriptionToFullContent = new Migration {
    val version = 4

    def run(implicit session: JdbcBackend#Session): Unit = {
      Q.updateNA("UPDATE articles SET description = content").execute
=======
  val addPasswordColumnToUsersTable = new Migration {
    val version = 4

    def run(implicit session: JdbcBackend#Session): Unit = {
      Q.updateNA("alter table users add password varchar(255)").execute
      Q.updateNA("update users set password=''").execute
>>>>>>> 59a1ccc4
    }
  }
}<|MERGE_RESOLUTION|>--- conflicted
+++ resolved
@@ -1,7 +1,7 @@
 package migrations
 
 import scala.slick.driver.JdbcProfile
-import scala.slick.jdbc.{StaticQuery => Q, JdbcBackend}
+import scala.slick.jdbc.{StaticQuery => Q, JdbcBackend, GetResult}
 
 class Migrations(profile: JdbcProfile) extends MigrationsContainer {
 
@@ -38,7 +38,6 @@
     }
   }
 
-<<<<<<< HEAD
   /**
    * Current description building strategy (cutoff after 300 chars) cannot guarantee proper markup preservation
    * for the description. Until better content shortening strategy is developed we're temporary setting
@@ -49,14 +48,15 @@
 
     def run(implicit session: JdbcBackend#Session): Unit = {
       Q.updateNA("UPDATE articles SET description = content").execute
-=======
+    }
+  }
+
   val addPasswordColumnToUsersTable = new Migration {
     val version = 4
 
     def run(implicit session: JdbcBackend#Session): Unit = {
       Q.updateNA("alter table users add password varchar(255)").execute
       Q.updateNA("update users set password=''").execute
->>>>>>> 59a1ccc4
     }
   }
 }