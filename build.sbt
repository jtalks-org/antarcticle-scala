import play.Project._
import com.github.play2war.plugin._

name := "antarcticle-scala"

version := "0.1"

scalaVersion := "2.10.3"

libraryDependencies ++= Seq(
  "com.typesafe.slick" %% "slick" % "2.0.0",
  // Joda time wrapper for scala
  "com.github.nscala-time" %% "nscala-time" % "0.6.0",
  // 1.3.174 has problem fixed in trunk:
  // https://code.google.com/p/h2database/source/detail?r=5363
  "com.h2database" % "h2" % "1.3.173",
  "org.mockito" % "mockito-all" % "1.9.0",
  // markdown support
  "org.pegdown" % "pegdown" % "1.4.2",
<<<<<<< HEAD
  // scalaz
=======
>>>>>>> 41851c56
  "org.scalaz" %% "scalaz-core" % "7.0.5",
  "org.typelevel" %% "scalaz-specs2" % "0.1.5" % "test",
  // production database
  "mysql" % "mysql-connector-java" % "5.1.28"
)

playScalaSettings


// global imports for templates
templatesImport ++= Seq(
  "security.Entities._",
  "security.Permissions._",
  "security.Principal"
)

// Coffee Script compilation options
coffeescriptOptions := Seq("bare")

scalacOptions ++= Seq("-feature")

// WAR packaging

Play2WarPlugin.play2WarSettings

Play2WarKeys.servletVersion := "3.0"

// disable publishing the main API jar
publishArtifact in (Compile, packageDoc) := false

// disable publishing the main sources jar
publishArtifact in (Compile, packageSrc) := false<|MERGE_RESOLUTION|>--- conflicted
+++ resolved
@@ -17,10 +17,6 @@
   "org.mockito" % "mockito-all" % "1.9.0",
   // markdown support
   "org.pegdown" % "pegdown" % "1.4.2",
-<<<<<<< HEAD
-  // scalaz
-=======
->>>>>>> 41851c56
   "org.scalaz" %% "scalaz-core" % "7.0.5",
   "org.typelevel" %% "scalaz-specs2" % "0.1.5" % "test",
   // production database
