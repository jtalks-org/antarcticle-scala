--- conflicted
+++ resolved
@@ -38,17 +38,6 @@
     }
   }
 
-<<<<<<< HEAD
-  val addReadByArticleAuthorFlagForArticleComments = new Migration {
-    val version = 4
-
-    def run(implicit session: JdbcBackend#Session): Unit = {
-      Q.updateNA("alter table comments add column read_by_article_author boolean not null default false").execute()
-    }
-
-  }
-
-=======
   /**
    * Current description building strategy (cutoff after 300 chars) cannot guarantee proper markup preservation
    * for the description. Until better content shortening strategy is developed we're temporary setting
@@ -70,5 +59,14 @@
       Q.updateNA("update users set password=''").execute
     }
   }
->>>>>>> da53d213
+
+  val addReadByArticleAuthorFlagForArticleComments = new Migration {
+    val version = 4
+
+    def run(implicit session: JdbcBackend#Session): Unit = {
+      Q.updateNA("alter table comments add column read_by_article_author boolean not null default false").execute()
+    }
+
+  }
+
 }